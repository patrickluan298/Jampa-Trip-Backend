--- conflicted
+++ resolved
@@ -87,7 +87,6 @@
 CREATE INDEX IF NOT EXISTS idx_tours_name ON tours(name);
 
 -- =============================================================================
-<<<<<<< HEAD
 -- IMAGES TABLE
 -- =============================================================================
 
@@ -218,7 +217,8 @@
 LEFT JOIN tours t ON i.tour_id = t.id
 LEFT JOIN companies c ON t.company_id = c.id
 WHERE i.tour_id IS NOT NULL;
-=======
+
+-- =============================================================================
 -- FEEDBACKS TABLE
 -- =============================================================================
 
@@ -253,5 +253,4 @@
 
 COMMENT ON TABLE feedbacks IS 'Tabela para armazenar feedbacks e avaliações de clientes sobre empresas';
 COMMENT ON COLUMN feedbacks.nota IS 'Nota de avaliação de 1 a 5 estrelas';
-COMMENT ON COLUMN feedbacks.status IS 'Status do feedback: ativo, inativo ou moderado';
->>>>>>> 771bc815
+COMMENT ON COLUMN feedbacks.status IS 'Status do feedback: ativo, inativo ou moderado';